--- conflicted
+++ resolved
@@ -5,26 +5,16 @@
 The format is based on [Keep a Changelog](https://keepachangelog.com/en/1.1.0/),
 and this project adheres to [Semantic Versioning](https://semver.org/spec/v2.0.0.html).
 
-<<<<<<< HEAD
-
 ## [UNRELEASED]
 
 This update introduces the following changes:
 1. Skip file download by referer
+2. Fixes album_id not been saved to database
 
 #### Details:
 
 - Using the flag `--skip-referer-seen-before` will skip downloading files from any referer that have been scraped before. The file (s) will always be skipped regardless of whether the referer was successfully scraped or not
-=======
-## [UNRELEASED]
-
-This update introduces the following changes:
-1. Fixes album_id not been saved to database
-
-#### Details:
-
-- Fixes album_id property not being save to database on supported crawlers
->>>>>>> 9b160201
+- Fixes album_id property not being saved to database on supported crawlers
 
 ## [5.6.50] - 2024-10-07
 
