# Project stuff
/Test-Download-Dir/
/Test-AppData-Dir/
/AppData/
/Downloads/

# Python cache
__pycache__
<<<<<<< HEAD

.venv
=======
# venv
.venv
venv
# vscode
>>>>>>> 458eb07e
.vscode<|MERGE_RESOLUTION|>--- conflicted
+++ resolved
@@ -6,13 +6,8 @@
 
 # Python cache
 __pycache__
-<<<<<<< HEAD
-
-.venv
-=======
 # venv
 .venv
 venv
 # vscode
->>>>>>> 458eb07e
 .vscode