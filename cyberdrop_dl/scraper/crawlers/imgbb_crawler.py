from __future__ import annotations

import calendar
import datetime
import re
from typing import TYPE_CHECKING

from aiolimiter import AsyncLimiter
from yarl import URL

from cyberdrop_dl.scraper.crawler import Crawler
from cyberdrop_dl.utils.dataclasses.url_objects import ScrapeItem, FILE_HOST_ALBUM
from cyberdrop_dl.utils.utilities import error_handling_wrapper, get_filename_and_ext
from cyberdrop_dl.clients.errors import ScrapeItemMaxChildrenReached

if TYPE_CHECKING:
    from cyberdrop_dl.managers.manager import Manager
    from bs4 import BeautifulSoup


class ImgBBCrawler(Crawler):
    def __init__(self, manager: Manager):
        super().__init__(manager, "imgbb", "ImgBB")
        self.primary_base_domain = URL("https://ibb.co")
        self.request_limiter = AsyncLimiter(10, 1)

    """~~~~~~~~~~~~~~~~~~~~~~~~~~~~~~~~~~~~~~~~~~~~~~~~~~~~~~~~~~~~~~~~~~~~~~~~~~~~~~~~~~~~~~~~~~~~~~~~~~~~~~~~~~~~~~"""

    async def fetch(self, scrape_item: ScrapeItem) -> None:
        """Determines where to send the scrape item based on the url"""
        task_id = await self.scraping_progress.add_task(scrape_item.url)

        if await self.check_direct_link(scrape_item.url):
            image_id = scrape_item.url.parts[1]
            scrape_item.url = self.primary_base_domain / image_id

        scrape_item.url = self.primary_base_domain / scrape_item.url.path[1:]
        if "album" in scrape_item.url.parts:
            await self.album(scrape_item)
        else:
            await self.image(scrape_item)

        await self.scraping_progress.remove_task(task_id)

    @error_handling_wrapper
    async def album(self, scrape_item: ScrapeItem) -> None:
        """Scrapes an album"""
        async with self.request_limiter:
            soup: BeautifulSoup = await self.client.get_BS4(self.domain, scrape_item.url / "sub", origin=scrape_item)

        scrape_item.album_id = scrape_item.url.parts[2]
        scrape_item.part_of_album = True

<<<<<<< HEAD
        scrape_item.type = FILE_HOST_ALBUM
        scrape_item.children = scrape_item.children_limit = 0
        
        try:
            scrape_item.children_limit = self.manager.config_manager.settings_data['Download_Options']['maximum_number_of_children'][scrape_item.type]
        except (IndexError, TypeError):
            pass

        title = await self.create_title(soup.select_one("a[data-text=album-name]").get_text(), scrape_item.album_id ,
=======
        title = await self.create_title(soup.select_one("a[data-text=album-name]").get_text(), scrape_item.album_id,
>>>>>>> 1e9d4a05
                                        None)
        albums = soup.select("a[class='image-container --media']")
        for album in albums:
            sub_album_link = URL(album.get('href'))
            new_scrape_item = await self.create_scrape_item(scrape_item, sub_album_link, title, True)
            self.manager.task_group.create_task(self.run(new_scrape_item))

        async with self.request_limiter:
            soup: BeautifulSoup = await self.client.get_BS4(self.domain, scrape_item.url / "sub", origin=scrape_item)
        link_next = URL(soup.select_one("a[id=list-most-recent-link]").get("href"))

        while True:
            async with self.request_limiter:
                soup: BeautifulSoup = await self.client.get_BS4(self.domain, link_next, origin=scrape_item)
            links = soup.select("a[class*=image-container]")
            for link in links:
                link = URL(link.get('href'))
                new_scrape_item = await self.create_scrape_item(scrape_item, link, title, True,
                                                                add_parent=scrape_item.url)
                self.manager.task_group.create_task(self.run(new_scrape_item))

            scrape_item.children += 1
            if scrape_item.children_limit:
                if scrape_item.children >= scrape_item.children_limit:
                    raise ScrapeItemMaxChildrenReached(scrape_item)

            link_next = soup.select_one('a[data-pagination=next]')
            if link_next is not None:
                link_next = link_next.get('href')
                if link_next is not None:
                    link_next = URL(link_next)
                else:
                    break
            else:
                break

    @error_handling_wrapper
    async def image(self, scrape_item: ScrapeItem) -> None:
        """Scrapes an image"""
        if await self.check_complete_from_referer(scrape_item):
            return

        async with self.request_limiter:
            soup: BeautifulSoup = await self.client.get_BS4(self.domain, scrape_item.url, origin=scrape_item)

        link = URL(soup.select_one("div[id=image-viewer-container] img").get('src'))
        date = soup.select_one("p[class*=description-meta] span").get("title")
        date = await self.parse_datetime(date)
        scrape_item.possible_datetime = date

        filename, ext = await get_filename_and_ext(link.name)
        await self.handle_file(link, scrape_item, filename, ext)

    @error_handling_wrapper
    async def handle_direct_link(self, scrape_item: ScrapeItem) -> None:
        """Handles a direct link"""
        scrape_item.url = scrape_item.url.with_name(scrape_item.url.name.replace('.md.', '.').replace('.th.', '.'))
        filename, ext = await get_filename_and_ext(scrape_item.url.name)
        await self.handle_file(scrape_item.url, scrape_item, filename, ext)

    """~~~~~~~~~~~~~~~~~~~~~~~~~~~~~~~~~~~~~~~~~~~~~~~~~~~~~~~~~~~~~~~~~~~~~~~~~~~~~~~~~~~~~~~~~~~~~~~~~~~~~~~~~~~~~~"""

    @staticmethod
    async def parse_datetime(date: str) -> int:
        """Parses a datetime string into a unix timestamp"""
        date = datetime.datetime.strptime(date, "%Y-%m-%d %H:%M:%S")
        return calendar.timegm(date.timetuple())

    @staticmethod
    async def check_direct_link(url: URL) -> bool:
        """Determines if the url is a direct link or not"""
        mapping_direct = [r'i.ibb.co', ]
        return any(re.search(domain, str(url)) for domain in mapping_direct)<|MERGE_RESOLUTION|>--- conflicted
+++ resolved
@@ -51,7 +51,6 @@
         scrape_item.album_id = scrape_item.url.parts[2]
         scrape_item.part_of_album = True
 
-<<<<<<< HEAD
         scrape_item.type = FILE_HOST_ALBUM
         scrape_item.children = scrape_item.children_limit = 0
         
@@ -60,10 +59,7 @@
         except (IndexError, TypeError):
             pass
 
-        title = await self.create_title(soup.select_one("a[data-text=album-name]").get_text(), scrape_item.album_id ,
-=======
         title = await self.create_title(soup.select_one("a[data-text=album-name]").get_text(), scrape_item.album_id,
->>>>>>> 1e9d4a05
                                         None)
         albums = soup.select("a[class='image-container --media']")
         for album in albums:
@@ -88,7 +84,7 @@
             scrape_item.children += 1
             if scrape_item.children_limit:
                 if scrape_item.children >= scrape_item.children_limit:
-                    raise ScrapeItemMaxChildrenReached(scrape_item)
+                    raise ScrapeItemMaxChildrenReached(origin = scrape_item)
 
             link_next = soup.select_one('a[data-pagination=next]')
             if link_next is not None:
