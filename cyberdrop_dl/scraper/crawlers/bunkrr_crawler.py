--- conflicted
+++ resolved
@@ -11,12 +11,7 @@
 from cyberdrop_dl.clients.errors import NoExtensionFailure
 from cyberdrop_dl.clients.errors import ScrapeFailure
 from cyberdrop_dl.scraper.crawler import Crawler
-<<<<<<< HEAD
 from cyberdrop_dl.utils.dataclasses.url_objects import ScrapeItem, FILE_HOST_PROFILE, FILE_HOST_ALBUM
-from cyberdrop_dl.clients.errors import ScrapeFailure
-=======
-from cyberdrop_dl.utils.dataclasses.url_objects import ScrapeItem
->>>>>>> 1e9d4a05
 from cyberdrop_dl.utils.utilities import FILE_FORMATS, get_filename_and_ext, error_handling_wrapper
 from cyberdrop_dl.clients.errors import ScrapeItemMaxChildrenReached
 
@@ -117,7 +112,7 @@
             scrape_item.children += 1
             if scrape_item.children_limit:
                 if scrape_item.children >= scrape_item.children_limit:
-                    raise ScrapeItemMaxChildrenReached(scrape_item)
+                    raise ScrapeItemMaxChildrenReached(origin = scrape_item)
                 
 
     @error_handling_wrapper
