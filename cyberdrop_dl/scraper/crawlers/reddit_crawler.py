from __future__ import annotations

from typing import TYPE_CHECKING, Optional

import aiohttp
import asyncpraw
import asyncprawcore
from aiolimiter import AsyncLimiter
from yarl import URL

from cyberdrop_dl.clients.errors import ScrapeFailure, NoExtensionFailure
from cyberdrop_dl.scraper.crawler import Crawler
from cyberdrop_dl.utils.dataclasses.url_objects import ScrapeItem, FILE_HOST_ALBUM, FILE_HOST_PROFILE
from cyberdrop_dl.utils.utilities import error_handling_wrapper, log, get_filename_and_ext
from cyberdrop_dl.clients.errors import ScrapeItemMaxChildrenReached

if TYPE_CHECKING:
    from cyberdrop_dl.managers.manager import Manager
    import asyncpraw.models


class RedditCrawler(Crawler):
    def __init__(self, manager: Manager):
        super().__init__(manager, "reddit", "Reddit")
        self.reddit_personal_use_script = self.manager.config_manager.authentication_data['Reddit'][
            'reddit_personal_use_script']
        self.reddit_secret = self.manager.config_manager.authentication_data['Reddit']['reddit_secret']
        self.request_limiter = AsyncLimiter(5, 1)

    """~~~~~~~~~~~~~~~~~~~~~~~~~~~~~~~~~~~~~~~~~~~~~~~~~~~~~~~~~~~~~~~~~~~~~~~~~~~~~~~~~~~~~~~~~~~~~~~~~~~~~~~~~~~~~~"""

    async def fetch(self, scrape_item: ScrapeItem) -> None:
        """Determines where to send the scrape item based on the url"""
        task_id = await self.scraping_progress.add_task(scrape_item.url)

        if not self.reddit_personal_use_script or not self.reddit_secret:
            await log("Reddit API credentials not found. Skipping.", 30)
            await self.manager.progress_manager.scrape_stats_progress.add_failure("Failed Login")
            await self.scraping_progress.remove_task(task_id)
            return

        async with aiohttp.ClientSession() as reddit_session:
            reddit = asyncpraw.Reddit(client_id=self.reddit_personal_use_script,
                                    client_secret=self.reddit_secret,
                                    user_agent="CyberDrop-DL",
                                    requestor_kwargs={"session": reddit_session},
                                    check_for_updates=False)

            if "user" in scrape_item.url.parts or "u" in scrape_item.url.parts:
                await self.user(scrape_item, reddit)
            elif "r" in scrape_item.url.parts and "comments" not in scrape_item.url.parts:
                await self.subreddit(scrape_item, reddit)
            elif "redd.it" in scrape_item.url.host:
                await self.media(scrape_item, reddit)
            else:
                await log(f"Scrape Failed: Unknown URL Path for {scrape_item.url}", 40)
                await self.manager.progress_manager.scrape_stats_progress.add_failure("Unknown")

        await self.scraping_progress.remove_task(task_id)

    @error_handling_wrapper
    async def user(self, scrape_item: ScrapeItem, reddit: asyncpraw.Reddit) -> None:
        """Scrapes user pages"""
        username = scrape_item.url.name or scrape_item.url.parts[-2]
        title = await self.create_title(username, None, None)
        await scrape_item.add_to_parent_title(title)
        scrape_item.part_of_album = True

        user: asyncpraw.models.Redditor = await reddit.redditor(username)
        submissions = user.submissions.new(limit=None)
        await self.get_posts(scrape_item, submissions, reddit)

    @error_handling_wrapper
    async def subreddit(self, scrape_item: ScrapeItem, reddit: asyncpraw.Reddit) -> None:
        """Scrapes subreddit pages"""
        subreddit = scrape_item.url.name or scrape_item.url.parts[-2]
        title = await self.create_title(subreddit, None, None)
        await scrape_item.add_to_parent_title(title)
        scrape_item.part_of_album = True

        subreddit: asyncpraw.models.Subreddit = await reddit.subreddit(subreddit)
        submissions = subreddit.new(limit=None)
        await self.get_posts(scrape_item, submissions, reddit)

    @error_handling_wrapper
    async def get_posts(self, scrape_item: ScrapeItem, submissions, reddit: asyncpraw.Reddit) -> None:
        try:
            submissions = [submission async for submission in submissions]
        except asyncprawcore.exceptions.Forbidden:
            raise ScrapeFailure(403, "Forbidden", origin=scrape_item)
        except asyncprawcore.exceptions.NotFound:
<<<<<<< HEAD
            raise ScrapeFailure(404, "Not Found")
        
        scrape_item.type = FILE_HOST_PROFILE
        scrape_item.children = scrape_item.children_limit = 0

        try:
            scrape_item.children_limit = self.manager.config_manager.settings_data['Download_Options']['maximum_number_of_children'][scrape_item.type]
        except (IndexError, TypeError):
            pass
=======
            raise ScrapeFailure(404, "Not Found", origin=scrape_item)
>>>>>>> 1e9d4a05

        for submission in submissions:
            await self.post(scrape_item, submission, reddit)
            if scrape_item.children_limit:
                if scrape_item.children >= scrape_item.children_limit:
                    raise ScrapeItemMaxChildrenReached(scrape_item)

    @error_handling_wrapper
    async def post(self, scrape_item: ScrapeItem, submission, reddit: asyncpraw.Reddit) -> None:
        """Scrapes posts"""
        title = submission.title
        date = int(str(submission.created_utc).split(".")[0])

        try:
            media_url = URL(submission.media['reddit_video']['fallback_url'])
        except (KeyError, TypeError):
            media_url = URL(submission.url)

        if "v.redd.it" in media_url.host:
            filename, ext = await get_filename_and_ext(media_url.name)

        if "redd.it" in media_url.host:
            new_scrape_item = await self.create_new_scrape_item(media_url, scrape_item, title, date,
                                                                add_parent=scrape_item.url)
            await self.media(new_scrape_item, reddit)
        elif "gallery" in media_url.parts:
            new_scrape_item = await self.create_new_scrape_item(media_url, scrape_item, title, date,
                                                                add_parent=scrape_item.url)
            await self.gallery(new_scrape_item, submission, reddit)
        else:
            if "reddit.com" not in media_url.host:
                new_scrape_item = await self.create_new_scrape_item(media_url, scrape_item, title, date,
                                                                    add_parent=scrape_item.url)
                await self.handle_external_links(new_scrape_item)

    async def gallery(self, scrape_item: ScrapeItem, submission, reddit: asyncpraw.Reddit) -> None:
        """Scrapes galleries"""
        if not hasattr(submission, "media_metadata") or submission.media_metadata is None:
            return
        items = [item for item in submission.media_metadata.values() if item["status"] == "valid"]
        links = [URL(item["s"]["u"]).with_host("i.redd.it").with_query(None) for item in items]
        scrape_item.type = FILE_HOST_ALBUM
        scrape_item.children = scrape_item.children_limit = 0
        
        try:
            scrape_item.children_limit = self.manager.config_manager.settings_data['Download_Options']['maximum_number_of_children'][scrape_item.type]
        except (IndexError, TypeError):
            pass
        for link in links:
            new_scrape_item = await self.create_new_scrape_item(link, scrape_item, scrape_item.parent_title,
                                                                scrape_item.possible_datetime,
                                                                add_parent=scrape_item.url)
            await self.media(new_scrape_item, reddit)
            scrape_item.children += 1
            if scrape_item.children_limit:
                if scrape_item.children >= scrape_item.children_limit:
                    raise ScrapeItemMaxChildrenReached(scrape_item)

    @error_handling_wrapper
    async def media(self, scrape_item: ScrapeItem, reddit: asyncpraw.Reddit) -> None:
        """Handles media links"""
        try:
            filename, ext = await get_filename_and_ext(scrape_item.url.name)
        except NoExtensionFailure:
            head = await self.client.get_head(self.domain, scrape_item.url)
            head = await self.client.get_head(self.domain, head['location'])

            try:
                post = await reddit.submission(url=head['location'])
            except asyncprawcore.exceptions.Forbidden:
                raise ScrapeFailure(403, "Forbidden", origin=scrape_item)
            except asyncprawcore.exceptions.NotFound:
                raise ScrapeFailure(404, "Not Found", origin=scrape_item)

            await self.post(scrape_item, post, reddit)
            return

        await self.handle_file(scrape_item.url, scrape_item, filename, ext)

    """~~~~~~~~~~~~~~~~~~~~~~~~~~~~~~~~~~~~~~~~~~~~~~~~~~~~~~~~~~~~~~~~~~~~~~~~~~~~~~~~~~~~~~~~~~~~~~~~~~~~~~~~~~~~~~"""

    async def create_new_scrape_item(self, link: URL, old_scrape_item: ScrapeItem, title: str, date: int,
                                    add_parent: Optional[URL] = None) -> ScrapeItem:
        """Creates a new scrape item with the same parent as the old scrape item"""

        new_scrape_item = await self.create_scrape_item(old_scrape_item, link, "", True, None, date,
                                                        add_parent=add_parent)
        if self.manager.config_manager.settings_data['Download_Options']['separate_posts']:
            await new_scrape_item.add_to_parent_title(title)
        return new_scrape_item<|MERGE_RESOLUTION|>--- conflicted
+++ resolved
@@ -89,8 +89,7 @@
         except asyncprawcore.exceptions.Forbidden:
             raise ScrapeFailure(403, "Forbidden", origin=scrape_item)
         except asyncprawcore.exceptions.NotFound:
-<<<<<<< HEAD
-            raise ScrapeFailure(404, "Not Found")
+            raise ScrapeFailure(404, "Not Found", origin=scrape_item)
         
         scrape_item.type = FILE_HOST_PROFILE
         scrape_item.children = scrape_item.children_limit = 0
@@ -99,15 +98,12 @@
             scrape_item.children_limit = self.manager.config_manager.settings_data['Download_Options']['maximum_number_of_children'][scrape_item.type]
         except (IndexError, TypeError):
             pass
-=======
-            raise ScrapeFailure(404, "Not Found", origin=scrape_item)
->>>>>>> 1e9d4a05
 
         for submission in submissions:
             await self.post(scrape_item, submission, reddit)
             if scrape_item.children_limit:
                 if scrape_item.children >= scrape_item.children_limit:
-                    raise ScrapeItemMaxChildrenReached(scrape_item)
+                    raise ScrapeItemMaxChildrenReached(origin = scrape_item)
 
     @error_handling_wrapper
     async def post(self, scrape_item: ScrapeItem, submission, reddit: asyncpraw.Reddit) -> None:
@@ -158,7 +154,7 @@
             scrape_item.children += 1
             if scrape_item.children_limit:
                 if scrape_item.children >= scrape_item.children_limit:
-                    raise ScrapeItemMaxChildrenReached(scrape_item)
+                    raise ScrapeItemMaxChildrenReached(origin = scrape_item)
 
     @error_handling_wrapper
     async def media(self, scrape_item: ScrapeItem, reddit: asyncpraw.Reddit) -> None:
