--- conflicted
+++ resolved
@@ -139,51 +139,9 @@
 
 @dataclass
 class SkipData:
-<<<<<<< HEAD
     supported_hosts: ClassVar[Tuple[str]] = (
-        "anonfiles.com", "bunkr", "coomer.party", "cyberdrop", "cyberfile.is",
-        "erome.com", "gfycat.com", "gofile.io", "jpg.church", "kemono.party",
-        "pixeldrain.com", "pixl.is", "putme.ga", "putmega.com", "redgifs.com",
-        "saint.to", "thotsbay.com")
-    sites: List[str]
-=======
-    sites = {"anonfiles.com": False, "bunkr": False, "coomer.party": False,
-             "cyberdrop": False, "cyberfile.is": False, "erome.com": False, "gfycat.com": False,
-             "gofile.io": False, "jpg.church": False, "kemono.party": False, "pixeldrain.com": False,
-             "pixl.is": False, "putme.ga": False, "putmega.com": False, "redgifs.com": False,
-             "saint.to": False, "thotsbay.com": False}
-
-    async def add_skips(self, anonfiles, bunkr, coomer, cyberdrop, cyberfile, erome, gfycat, gofile, jpgchurch,
-                        kemono, pixeldrain, pixl, putmega, redgifs, saint):
-        if anonfiles:
-            self.sites['anonfiles.com'] = True
-        if bunkr:
-            self.sites['bunkr'] = True
-        if coomer:
-            self.sites['coomer.party'] = True
-        if cyberdrop:
-            self.sites['cyberdrop'] = True
-        if cyberfile:
-            self.sites['cyberfile.is'] = True
-        if erome:
-            self.sites['erome.com'] = True
-        if gfycat:
-            self.sites['gfycat.com'] = True
-        if gofile:
-            self.sites['gofile.io'] = True
-        if jpgchurch:
-            self.sites['jpg.church'] = True
-        if kemono:
-            self.sites['kemono.party'] = True
-        if pixeldrain:
-            self.sites['pixeldrain.com'] = True
-        if pixl:
-            self.sites['pixl.is'] = True
-        if putmega:
-            self.sites['putme.ga'] = True
-            self.sites['putmega.com'] = True
-        if redgifs:
-            self.sites['redgifs.com'] = True
-        if saint:
-            self.sites['saint.to'] = True
->>>>>>> b172c5bc
+        "anonfiles", "bunkr", "coomer.party", "cyberdrop", "cyberfile",
+        "erome", "gfycat", "gofile", "jpg.church", "kemono.party",
+        "pixeldrain", "pixl.is", "putme.ga", "putmega.com", "redgifs",
+        "saint", "thotsbay")
+    sites: List[str]